{
  "nbformat": 4,
  "nbformat_minor": 0,
  "metadata": {
    "colab": {
      "name": "overfit-and-underfit.ipynb",
      "version": "0.3.2",
      "provenance": [],
      "private_outputs": true,
      "collapsed_sections": [
        "fTFj8ft5dlbS"
      ],
      "toc_visible": true
    },
    "kernelspec": {
      "name": "python3",
      "display_name": "Python 3"
    },
    "accelerator": "GPU"
  },
  "cells": [
    {
      "metadata": {
        "id": "fTFj8ft5dlbS",
        "colab_type": "text"
      },
      "cell_type": "markdown",
      "source": [
        "##### Copyright 2018 The TensorFlow Authors."
      ]
    },
    {
      "metadata": {
        "id": "lzyBOpYMdp3F",
        "colab_type": "code",
        "colab": {},
        "cellView": "form"
      },
      "cell_type": "code",
      "source": [
        "#@title Licensed under the Apache License, Version 2.0 (the \"License\");\n",
        "# you may not use this file except in compliance with the License.\n",
        "# You may obtain a copy of the License at\n",
        "#\n",
        "# https://www.apache.org/licenses/LICENSE-2.0\n",
        "#\n",
        "# Unless required by applicable law or agreed to in writing, software\n",
        "# distributed under the License is distributed on an \"AS IS\" BASIS,\n",
        "# WITHOUT WARRANTIES OR CONDITIONS OF ANY KIND, either express or implied.\n",
        "# See the License for the specific language governing permissions and\n",
        "# limitations under the License."
      ],
      "execution_count": 0,
      "outputs": []
    },
    {
      "metadata": {
        "id": "m_x4KfSJ7Vt7",
        "colab_type": "code",
        "colab": {},
        "cellView": "form"
      },
      "cell_type": "code",
      "source": [
        "#@title MIT License\n",
        "#\n",
        "# Copyright (c) 2017 François Chollet\n",
        "#\n",
        "# Permission is hereby granted, free of charge, to any person obtaining a\n",
        "# copy of this software and associated documentation files (the \"Software\"),\n",
        "# to deal in the Software without restriction, including without limitation\n",
        "# the rights to use, copy, modify, merge, publish, distribute, sublicense,\n",
        "# and/or sell copies of the Software, and to permit persons to whom the\n",
        "# Software is furnished to do so, subject to the following conditions:\n",
        "#\n",
        "# The above copyright notice and this permission notice shall be included in\n",
        "# all copies or substantial portions of the Software.\n",
        "#\n",
        "# THE SOFTWARE IS PROVIDED \"AS IS\", WITHOUT WARRANTY OF ANY KIND, EXPRESS OR\n",
        "# IMPLIED, INCLUDING BUT NOT LIMITED TO THE WARRANTIES OF MERCHANTABILITY,\n",
        "# FITNESS FOR A PARTICULAR PURPOSE AND NONINFRINGEMENT. IN NO EVENT SHALL\n",
        "# THE AUTHORS OR COPYRIGHT HOLDERS BE LIABLE FOR ANY CLAIM, DAMAGES OR OTHER\n",
        "# LIABILITY, WHETHER IN AN ACTION OF CONTRACT, TORT OR OTHERWISE, ARISING\n",
        "# FROM, OUT OF OR IN CONNECTION WITH THE SOFTWARE OR THE USE OR OTHER\n",
        "# DEALINGS IN THE SOFTWARE."
      ],
      "execution_count": 0,
      "outputs": []
    },
    {
      "metadata": {
        "id": "C9HmC2T4ld5B",
        "colab_type": "text"
      },
      "cell_type": "markdown",
      "source": [
        "# Explore overfitting and underfitting"
      ]
    },
    {
      "metadata": {
        "id": "Xy5k1IC0GrV9",
        "colab_type": "text"
      },
      "cell_type": "markdown",
      "source": [
        "This file has moved."
      ]
    },
    {
      "metadata": {
        "id": "kRTxFhXAlnl1",
        "colab_type": "text"
      },
      "cell_type": "markdown",
      "source": [
        "<table class=\"tfo-notebook-buttons\" align=\"left\">\n",
        "  <td>\n",
        "    <a target=\"_blank\" href=\"https://www.tensorflow.org/tutorials/keras/overfit_and_underfit\"><img src=\"https://www.tensorflow.org/images/tf_logo_32px.png\" />View on TensorFlow.org</a>\n",
        "  </td>\n",
        "  <td>\n",
        "    <a target=\"_blank\" href=\"https://colab.research.google.com/github/tensorflow/docs/blob/master/site/en/tutorials/keras/overfit_and_underfit.ipynb\"><img src=\"https://www.tensorflow.org/images/colab_logo_32px.png\" />Run in Google Colab</a>\n",
        "  </td>\n",
        "  <td>\n",
        "    <a target=\"_blank\" href=\"https://github.com/tensorflow/docs/blob/master/site/en/tutorials/keras/overfit_and_underfit.ipynb\"><img src=\"https://www.tensorflow.org/images/GitHub-Mark-32px.png\" />View source on GitHub</a>\n",
        "  </td>\n",
        "</table>"
      ]
<<<<<<< HEAD
    },
    {
      "metadata": {
        "id": "19rPukKZsPG6",
        "colab_type": "text"
      },
      "cell_type": "markdown",
      "source": [
        "As always, the code in this example will use the `tf.keras` API, which you can learn more about in the TensorFlow [Keras guide](https://www.tensorflow.org/guide/keras).\n",
        "\n",
        "In both of the previous examples—classifying movie reviews, and predicting housing prices—we saw that the accuracy of our model on the validation data would peak after training for a number of epochs, and would then start decreasing. \n",
        "\n",
        "In other words, our model would *overfit* to the training data. Learning how to deal with overfitting is important. Although it's often possible to achieve high accuracy on the *training set*, what we really want is to develop models that generalize well to a *testing data* (or data they haven't seen before).\n",
        "\n",
        "The opposite of overfitting is *underfitting*. Underfitting occurs when there is still room for improvement on the test data. This can happen for a number of reasons: If the model is not powerful enough, is over-regularized, or has simply not been trained long enough. This means the network has not learned the relevant patterns in the training data. \n",
        "\n",
        "If you train for too long though, the model will start to overfit and learn patterns from the training data that don't generalize to the test data. We need to strike a balance. Understanding how to train for an appropriate number of epochs as we'll explore below is a useful skill.\n",
        "\n",
        "To prevent overfitting, the best solution is to use more training data. A model trained on more data will naturally generalize better. When that is no longer possible, the next best solution is to use techniques like regularization. These place constraints on the quantity and type of information your model can store.  If a network can only afford to memorize a small number of patterns, the optimization process will force it to focus on the most prominent patterns, which have a better chance of generalizing well.\n",
        "\n",
        "In this notebook, we'll explore two common regularization techniques—weight regularization and dropout—and use them to improve our IMDB movie review classification notebook."
      ]
    },
    {
      "metadata": {
        "id": "5pZ8A2liqvgk",
        "colab_type": "code",
        "colab": {
          "autoexec": {
            "startup": false,
            "wait_interval": 0
          }
        }
      },
      "cell_type": "code",
      "source": [
        "import tensorflow as tf\n",
        "from tensorflow import keras\n",
        "\n",
        "import numpy as np\n",
        "import matplotlib.pyplot as plt\n",
        "\n",
        "print(tf.__version__)"
      ],
      "execution_count": 0,
      "outputs": []
    },
    {
      "metadata": {
        "id": "1cweoTiruj8O",
        "colab_type": "text"
      },
      "cell_type": "markdown",
      "source": [
        "## Download the IMDB dataset\n",
        "\n",
        "Rather than using an embedding as in the previous notebook, here we will multi-hot encode the sentences. This model will quickly overfit to the training set. It will be used to demonstrate when overfitting occurs, and how to fight it. \n",
        "\n",
        "Multi-hot-encoding our lists means turning them into vectors of 0s and 1s. Concretely, this would mean for instance turning the sequence  `[3, 5]` into a 10,000-dimensional vector that would be all-zeros except for indices 3 and 5, which would be ones. "
      ]
    },
    {
      "metadata": {
        "id": "QpzE4iqZtJly",
        "colab_type": "code",
        "colab": {
          "autoexec": {
            "startup": false,
            "wait_interval": 0
          }
        }
      },
      "cell_type": "code",
      "source": [
        "NUM_WORDS = 10000\n",
        "\n",
        "(train_data, train_labels), (test_data, test_labels) = keras.datasets.imdb.load_data(num_words=NUM_WORDS)\n",
        "\n",
        "def multi_hot_sequences(sequences, dimension):\n",
        "    # Create an all-zero matrix of shape (len(sequences), dimension)\n",
        "    results = np.zeros((len(sequences), dimension))\n",
        "    for i, word_indices in enumerate(sequences):\n",
        "        results[i, word_indices] = 1.0  # set specific indices of results[i] to 1s\n",
        "    return results\n",
        "\n",
        "\n",
        "train_data = multi_hot_sequences(train_data, dimension=NUM_WORDS)\n",
        "test_data = multi_hot_sequences(test_data, dimension=NUM_WORDS)"
      ],
      "execution_count": 0,
      "outputs": []
    },
    {
      "metadata": {
        "id": "MzWVeXe3NBTn",
        "colab_type": "text"
      },
      "cell_type": "markdown",
      "source": [
        "Let's look at one of the resulting multi-hot vectors. The word indices are sorted by frequency, so it is expected that there are more 1-values near index zero, as we can see in this plot:"
      ]
    },
    {
      "metadata": {
        "id": "71kr5rG4LkGM",
        "colab_type": "code",
        "colab": {
          "autoexec": {
            "startup": false,
            "wait_interval": 0
          }
        }
      },
      "cell_type": "code",
      "source": [
        "plt.plot(train_data[0])"
      ],
      "execution_count": 0,
      "outputs": []
    },
    {
      "metadata": {
        "id": "lglk41MwvU5o",
        "colab_type": "text"
      },
      "cell_type": "markdown",
      "source": [
        "## Demonstrate overfitting\n",
        "\n",
        "The simplest way to prevent overfitting is to reduce the size of the model, i.e. the number of learnable parameters in the model (which is determined by the number of layers and the number of units per layer). In deep learning, the number of learnable parameters in a model is often referred to as the model's \"capacity\". Intuitively, a model with more parameters will have more \"memorization capacity\" and therefore will be able to easily learn a perfect dictionary-like mapping between training samples and their targets, a mapping without any generalization power, but this would be useless when making predictions on previously unseen data. \n",
        "\n",
        "Always keep this in mind: deep learning models tend to be good at fitting to the training data, but the real challenge is generalization, not fitting.\n",
        "\n",
        "On the other hand, if the network has limited memorization resources, it will not be able to learn the mapping as easily. To minimize its loss, it will have to learn compressed representations that have more predictive power. At the same time, if you make your model too small, it will have difficulty fitting to the training data. There is a balance between \"too much capacity\" and \"not enough capacity\".\n",
        "\n",
        "Unfortunately, there is no magical formula to determine the right size or architecture of your model (in terms of the number of layers, or what the right size for each layer). You will have to experiment using a series of different architectures.\n",
        "\n",
        "To find an appropriate model size, it's best to start with relatively few layers and parameters, then begin increasing the size of the layers or adding new layers until you see diminishing returns on the validation loss. Let's try this on our movie review classification network. \n",
        "\n",
        "We'll create a simple model using only ```Dense``` layers as a baseline, then create smaller and larger versions, and compare them."
      ]
    },
    {
      "metadata": {
        "id": "_ReKHdC2EgVu",
        "colab_type": "text"
      },
      "cell_type": "markdown",
      "source": [
        "### Create a baseline model"
      ]
    },
    {
      "metadata": {
        "id": "QKgdXPx9usBa",
        "colab_type": "code",
        "colab": {
          "autoexec": {
            "startup": false,
            "wait_interval": 0
          }
        }
      },
      "cell_type": "code",
      "source": [
        "baseline_model = keras.Sequential([\n",
        "    # `input_shape` is only required here so that `.summary` works. \n",
        "    keras.layers.Dense(16, activation=tf.nn.relu, input_shape=(NUM_WORDS,)),\n",
        "    keras.layers.Dense(16, activation=tf.nn.relu),\n",
        "    keras.layers.Dense(1, activation=tf.nn.sigmoid)\n",
        "])\n",
        "\n",
        "baseline_model.compile(optimizer='adam',\n",
        "                       loss='binary_crossentropy',\n",
        "                       metrics=['accuracy', 'binary_crossentropy'])\n",
        "\n",
        "baseline_model.summary()"
      ],
      "execution_count": 0,
      "outputs": []
    },
    {
      "metadata": {
        "id": "LqG3MXF5xSjR",
        "colab_type": "code",
        "colab": {
          "autoexec": {
            "startup": false,
            "wait_interval": 0
          }
        }
      },
      "cell_type": "code",
      "source": [
        "baseline_history = baseline_model.fit(train_data,\n",
        "                                      train_labels,\n",
        "                                      epochs=20,\n",
        "                                      batch_size=512,\n",
        "                                      validation_data=(test_data, test_labels),\n",
        "                                      verbose=2)"
      ],
      "execution_count": 0,
      "outputs": []
    },
    {
      "metadata": {
        "id": "L-DGRBbGxI6G",
        "colab_type": "text"
      },
      "cell_type": "markdown",
      "source": [
        "### Create a smaller model"
      ]
    },
    {
      "metadata": {
        "id": "SrfoVQheYSO5",
        "colab_type": "text"
      },
      "cell_type": "markdown",
      "source": [
        "Let's create a model with less hidden units to compare against the baseline model that we just created:"
      ]
    },
    {
      "metadata": {
        "id": "jksi-XtaxDAh",
        "colab_type": "code",
        "colab": {
          "autoexec": {
            "startup": false,
            "wait_interval": 0
          }
        }
      },
      "cell_type": "code",
      "source": [
        "smaller_model = keras.Sequential([\n",
        "    keras.layers.Dense(4, activation=tf.nn.relu, input_shape=(NUM_WORDS,)),\n",
        "    keras.layers.Dense(4, activation=tf.nn.relu),\n",
        "    keras.layers.Dense(1, activation=tf.nn.sigmoid)\n",
        "])\n",
        "\n",
        "smaller_model.compile(optimizer='adam',\n",
        "                loss='binary_crossentropy',\n",
        "                metrics=['accuracy', 'binary_crossentropy'])\n",
        "\n",
        "smaller_model.summary()"
      ],
      "execution_count": 0,
      "outputs": []
    },
    {
      "metadata": {
        "id": "jbngCZliYdma",
        "colab_type": "text"
      },
      "cell_type": "markdown",
      "source": [
        "And train the model using the same data:"
      ]
    },
    {
      "metadata": {
        "id": "Ofn1AwDhx-Fe",
        "colab_type": "code",
        "colab": {
          "autoexec": {
            "startup": false,
            "wait_interval": 0
          }
        }
      },
      "cell_type": "code",
      "source": [
        "smaller_history = smaller_model.fit(train_data,\n",
        "                                    train_labels,\n",
        "                                    epochs=20,\n",
        "                                    batch_size=512,\n",
        "                                    validation_data=(test_data, test_labels),\n",
        "                                    verbose=2)"
      ],
      "execution_count": 0,
      "outputs": []
    },
    {
      "metadata": {
        "id": "vIPuf23FFaVn",
        "colab_type": "text"
      },
      "cell_type": "markdown",
      "source": [
        "### Create a bigger model\n",
        "\n",
        "As an exercise, you can create an even larger model, and see how quickly it begins overfitting.  Next, let's add to this benchmark a network that has much more capacity, far more than the problem would warrant:"
      ]
    },
    {
      "metadata": {
        "id": "ghQwwqwqvQM9",
        "colab_type": "code",
        "colab": {
          "autoexec": {
            "startup": false,
            "wait_interval": 0
          }
        }
      },
      "cell_type": "code",
      "source": [
        "bigger_model = keras.models.Sequential([\n",
        "    keras.layers.Dense(512, activation=tf.nn.relu, input_shape=(NUM_WORDS,)),\n",
        "    keras.layers.Dense(512, activation=tf.nn.relu),\n",
        "    keras.layers.Dense(1, activation=tf.nn.sigmoid)\n",
        "])\n",
        "\n",
        "bigger_model.compile(optimizer='adam',\n",
        "                     loss='binary_crossentropy',\n",
        "                     metrics=['accuracy','binary_crossentropy'])\n",
        "\n",
        "bigger_model.summary()"
      ],
      "execution_count": 0,
      "outputs": []
    },
    {
      "metadata": {
        "id": "D-d-i5DaYmr7",
        "colab_type": "text"
      },
      "cell_type": "markdown",
      "source": [
        "And, again, train the model using the same data:"
      ]
    },
    {
      "metadata": {
        "id": "U1A99dhqvepf",
        "colab_type": "code",
        "colab": {
          "autoexec": {
            "startup": false,
            "wait_interval": 0
          }
        }
      },
      "cell_type": "code",
      "source": [
        "bigger_history = bigger_model.fit(train_data, train_labels,\n",
        "                                  epochs=20,\n",
        "                                  batch_size=512,\n",
        "                                  validation_data=(test_data, test_labels),\n",
        "                                  verbose=2)"
      ],
      "execution_count": 0,
      "outputs": []
    },
    {
      "metadata": {
        "id": "Fy3CMUZpzH3d",
        "colab_type": "text"
      },
      "cell_type": "markdown",
      "source": [
        "### Plot the training and validation loss\n",
        "\n",
        "<!--TODO(markdaoust): This should be a one-liner with tensorboard -->"
      ]
    },
    {
      "metadata": {
        "id": "HSlo1F4xHuuM",
        "colab_type": "text"
      },
      "cell_type": "markdown",
      "source": [
        "The solid lines show the training loss, and the dashed lines show the validation loss (remember: a lower validation loss indicates a better model). Here, the smaller network begins overfitting later than the baseline model (after 6 epochs rather than 4) and its performance degrades much more slowly once it starts overfitting. "
      ]
    },
    {
      "metadata": {
        "id": "0XmKDtOWzOpk",
        "colab_type": "code",
        "colab": {
          "autoexec": {
            "startup": false,
            "wait_interval": 0
          }
        }
      },
      "cell_type": "code",
      "source": [
        "def plot_history(histories, key='binary_crossentropy'):\n",
        "  plt.figure(figsize=(16,10))\n",
        "    \n",
        "  for name, history in histories:\n",
        "    val = plt.plot(history.epoch, history.history['val_'+key],\n",
        "                   '--', label=name.title()+' Val')\n",
        "    plt.plot(history.epoch, history.history[key], color=val[0].get_color(),\n",
        "             label=name.title()+' Train')\n",
        "\n",
        "  plt.xlabel('Epochs')\n",
        "  plt.ylabel(key.replace('_',' ').title())\n",
        "  plt.legend()\n",
        "\n",
        "  plt.xlim([0,max(history.epoch)])\n",
        "\n",
        "\n",
        "plot_history([('baseline', baseline_history),\n",
        "              ('smaller', smaller_history),\n",
        "              ('bigger', bigger_history)])"
      ],
      "execution_count": 0,
      "outputs": []
    },
    {
      "metadata": {
        "id": "Bi6hBhdnSfjA",
        "colab_type": "text"
      },
      "cell_type": "markdown",
      "source": [
        "Notice that the larger network begins overfitting almost right away, after just one epoch, and overfits much more severely. The more capacity the network has, the quicker it will be able to model the training data (resulting in a low training loss), but the more susceptible it is to overfitting (resulting in a large difference between the training and validation loss)."
      ]
    },
    {
      "metadata": {
        "id": "ASdv7nsgEFhx",
        "colab_type": "text"
      },
      "cell_type": "markdown",
      "source": [
        "## Strategies"
      ]
    },
    {
      "metadata": {
        "id": "4rHoVWcswFLa",
        "colab_type": "text"
      },
      "cell_type": "markdown",
      "source": [
        "### Add weight regularization\n",
        "\n"
      ]
    },
    {
      "metadata": {
        "id": "kRxWepNawbBK",
        "colab_type": "text"
      },
      "cell_type": "markdown",
      "source": [
        "You may be familiar with Occam's Razor principle: given two explanations for something, the explanation most likely to be correct is the \"simplest\" one, the one that makes the least amount of assumptions. This also applies to the models learned by neural networks: given some training data and a network architecture, there are multiple sets of weights values (multiple models) that could explain the data, and simpler models are less likely to overfit than complex ones.\n",
        "\n",
        "A \"simple model\" in this context is a model where the distribution of parameter values has less entropy (or a model with fewer parameters altogether, as we saw in the section above). Thus a common way to mitigate overfitting is to put constraints on the complexity of a network by forcing its weights only to take small values, which makes the distribution of weight values more \"regular\". This is called \"weight regularization\", and it is done by adding to the loss function of the network a cost associated with having large weights. This cost comes in two flavors:\n",
        "\n",
        "* L1 regularization, where the cost added is proportional to the absolute value of the weights coefficients (i.e. to what is called the \"L1 norm\" of the weights).\n",
        "\n",
        "* L2 regularization, where the cost added is proportional to the square of the value of the weights coefficients (i.e. to what is called the \"L2 norm\" of the weights). L2 regularization is also called weight decay in the context of neural networks. Don't let the different name confuse you: weight decay is mathematically the exact same as L2 regularization.\n",
        "\n",
        "In `tf.keras`, weight regularization is added by passing weight regularizer instances to layers as keyword arguments. Let's add L2 weight regularization now."
      ]
    },
    {
      "metadata": {
        "id": "HFGmcwduwVyQ",
        "colab_type": "code",
        "colab": {
          "autoexec": {
            "startup": false,
            "wait_interval": 0
          }
        }
      },
      "cell_type": "code",
      "source": [
        "l2_model = keras.models.Sequential([\n",
        "    keras.layers.Dense(16, kernel_regularizer=keras.regularizers.l2(0.001),\n",
        "                       activation=tf.nn.relu, input_shape=(NUM_WORDS,)),\n",
        "    keras.layers.Dense(16, kernel_regularizer=keras.regularizers.l2(0.001),\n",
        "                       activation=tf.nn.relu),\n",
        "    keras.layers.Dense(1, activation=tf.nn.sigmoid)\n",
        "])\n",
        "\n",
        "l2_model.compile(optimizer='adam',\n",
        "                 loss='binary_crossentropy',\n",
        "                 metrics=['accuracy', 'binary_crossentropy'])\n",
        "\n",
        "l2_model_history = l2_model.fit(train_data, train_labels,\n",
        "                                epochs=20,\n",
        "                                batch_size=512,\n",
        "                                validation_data=(test_data, test_labels),\n",
        "                                verbose=2)"
      ],
      "execution_count": 0,
      "outputs": []
    },
    {
      "metadata": {
        "id": "bUUHoXb7w-_C",
        "colab_type": "text"
      },
      "cell_type": "markdown",
      "source": [
        "```l2(0.001)``` means that every coefficient in the weight matrix of the layer will add ```0.001 * weight_coefficient_value^2``` to the total loss of the network. Note that because this penalty is only added at training time, the loss for this network will be much higher at training than at test time.\n",
        "\n",
        "Here's the impact of our L2 regularization penalty:"
      ]
    },
    {
      "metadata": {
        "id": "7wkfLyxBZdh_",
        "colab_type": "code",
        "colab": {
          "autoexec": {
            "startup": false,
            "wait_interval": 0
          }
        }
      },
      "cell_type": "code",
      "source": [
        "plot_history([('baseline', baseline_history),\n",
        "              ('l2', l2_model_history)])"
      ],
      "execution_count": 0,
      "outputs": []
    },
    {
      "metadata": {
        "id": "Kx1YHMsVxWjP",
        "colab_type": "text"
      },
      "cell_type": "markdown",
      "source": [
        "As you can see, the L2 regularized model has become much more resistant to overfitting than the baseline model, even though both models have the same number of parameters."
      ]
    },
    {
      "metadata": {
        "id": "HmnBNOOVxiG8",
        "colab_type": "text"
      },
      "cell_type": "markdown",
      "source": [
        "### Add dropout\n",
        "\n",
        "Dropout is one of the most effective and most commonly used regularization techniques for neural networks, developed by Hinton and his students at the University of Toronto. Dropout, applied to a layer, consists of randomly \"dropping out\" (i.e. set to zero) a number of output features of the layer during training. Let's say a given layer would normally have returned a vector [0.2, 0.5, 1.3, 0.8, 1.1] for a given input sample during training; after applying dropout, this vector will have a few zero entries distributed at random, e.g. [0, 0.5, \n",
        "1.3, 0, 1.1]. The \"dropout rate\" is the fraction of the features that are being zeroed-out; it is usually set between 0.2 and 0.5. At test time, no units are dropped out, and instead the layer's output values are scaled down by a factor equal to the dropout rate, so as to balance for the fact that more units are active than at training time.\n",
        "\n",
        "In tf.keras you can introduce dropout in a network via the Dropout layer, which gets applied to the output of layer right before.\n",
        "\n",
        "Let's add two Dropout layers in our IMDB network to see how well they do at reducing overfitting:"
      ]
    },
    {
      "metadata": {
        "id": "OFEYvtrHxSWS",
        "colab_type": "code",
        "colab": {
          "autoexec": {
            "startup": false,
            "wait_interval": 0
          }
        }
      },
      "cell_type": "code",
      "source": [
        "dpt_model = keras.models.Sequential([\n",
        "    keras.layers.Dense(16, activation=tf.nn.relu, input_shape=(NUM_WORDS,)),\n",
        "    keras.layers.Dropout(0.5),\n",
        "    keras.layers.Dense(16, activation=tf.nn.relu),\n",
        "    keras.layers.Dropout(0.5),\n",
        "    keras.layers.Dense(1, activation=tf.nn.sigmoid)\n",
        "])\n",
        "\n",
        "dpt_model.compile(optimizer='adam',\n",
        "                  loss='binary_crossentropy',\n",
        "                  metrics=['accuracy','binary_crossentropy'])\n",
        "\n",
        "dpt_model_history = dpt_model.fit(train_data, train_labels,\n",
        "                                  epochs=20,\n",
        "                                  batch_size=512,\n",
        "                                  validation_data=(test_data, test_labels),\n",
        "                                  verbose=2)"
      ],
      "execution_count": 0,
      "outputs": []
    },
    {
      "metadata": {
        "id": "SPZqwVchx5xp",
        "colab_type": "code",
        "colab": {
          "autoexec": {
            "startup": false,
            "wait_interval": 0
          }
        }
      },
      "cell_type": "code",
      "source": [
        "plot_history([('baseline', baseline_history),\n",
        "              ('dropout', dpt_model_history)])"
      ],
      "execution_count": 0,
      "outputs": []
    },
    {
      "metadata": {
        "id": "gjfnkEeQyAFG",
        "colab_type": "text"
      },
      "cell_type": "markdown",
      "source": [
        "Adding dropout is a clear improvement over the baseline model. \n",
        "\n",
        "\n",
        "To recap: here the most common ways to prevent overfitting in neural networks:\n",
        "\n",
        "* Get more training data.\n",
        "* Reduce the capacity of the network.\n",
        "* Add weight regularization.\n",
        "* Add dropout.\n",
        "\n",
        "And two important approaches not covered in this guide are data-augmentation and batch normalization."
      ]
=======
>>>>>>> 40051c6c
    }
  ]
}<|MERGE_RESOLUTION|>--- conflicted
+++ resolved
@@ -126,7 +126,6 @@
         "  </td>\n",
         "</table>"
       ]
-<<<<<<< HEAD
     },
     {
       "metadata": {
@@ -755,8 +754,6 @@
         "\n",
         "And two important approaches not covered in this guide are data-augmentation and batch normalization."
       ]
-=======
->>>>>>> 40051c6c
     }
   ]
 }